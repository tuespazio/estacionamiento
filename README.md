--- conflicted
+++ resolved
@@ -1,56 +1,3 @@
-<<<<<<< HEAD
-# Sistema de control de estacionamiento vecinal
-
-Aplicación web construida con Node.js y Express para administrar vecinos, vehículos y pagos de un estacionamiento comunitario. Incluye un panel administrativo para el registro de información y un portal público para que cada vecino consulte su estado.
-
-## Requisitos
-
-- Node.js 18 o superior
-- npm 9 o superior
-
-## Configuración inicial
-
-1. Instala las dependencias del proyecto:
-   ```bash
-   npm install
-   ```
-2. Crea la estructura de directorios para archivos cargados (se genera automáticamente al iniciar, pero puedes crearla manualmente si lo prefieres):
-   ```bash
-   mkdir -p static/uploads
-   ```
-3. Opcional: define una variable de entorno `SESSION_SECRET` para asegurar las sesiones.
-
-## Ejecución
-
-Inicia el servidor en modo desarrollo:
-
-```bash
-npm start
-```
-
-La aplicación quedará disponible en `http://localhost:3000`.
-
-Al ejecutarse por primera vez se crea automáticamente la base de datos SQLite `parking.db` con las tablas necesarias.
-
-## Estructura principal
-
-- `app.js`: servidor Express, rutas y lógica de negocio.
-- `views/`: plantillas EJS para el panel administrativo y el portal de vecinos.
-- `static/`: estilos compartidos y archivos subidos (en `static/uploads`).
-- `parking.db`: base de datos SQLite generada automáticamente.
-
-## Funcionalidades clave
-
-- Alta, consulta y baja de vecinos con nombre, apellido y domicilio.
-- Administración de vehículos asociados a cada vecino (placas, marca, modelo y número de control).
-- Registro de pagos en efectivo o depósito con posibilidad de adjuntar comprobantes.
-- Portal para que los vecinos consulten sus vehículos registrados y el historial de pagos.
-
-## Notas
-
-- Los archivos adjuntos de comprobantes se almacenan en `static/uploads/` y se eliminan al borrar el pago correspondiente o el vecino asociado.
-- Las relaciones entre vecinos, vehículos y pagos están protegidas con llaves foráneas para mantener la integridad de la información.
-=======
 # Estacionamiento vecinal
 
 Aplicación web sencilla para administrar el control de un estacionamiento de vecinos. Permite:
@@ -90,5 +37,4 @@
 - Panel administrativo: `http://127.0.0.1:5000/admin/users`
 - Portal de vecinos: `http://127.0.0.1:5000/portal`
 
-Los comprobantes de depósitos se almacenan en la carpeta `static/uploads`.
->>>>>>> d01e7179
+Los comprobantes de depósitos se almacenan en la carpeta `static/uploads`.